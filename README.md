# Duck - The Language for Hyperscalers
Welcome to the official repository of the Duck programming language!

Duck is a modern, compiled programming language designed for the next generation of cloud software. It is built to empower developers creating highly scalable and resilient microservices. At its core, Duck champions **duck typing**, providing flexibility while leveraging the robust, high-performance Go ecosystem. Duck code compiles directly to Go, allowing you to tap into Go's concurrency features, tooling, and extensive libraries seamlessly.

We're working on a book, which will explore the core principles of the language.
For now you can clone the source code and build your own version of the compiler.

```sh
git clone git@github.com:duck-compiler/duckc.git
cd duckc
cargo install --path .
```

This will install dargo onto your system.

Continue with:

<<<<<<< HEAD
```sh
dargo --help
```
=======
### duck new

Erstellt ein Directory mit dem gegebenen Namen.
Directory darf nicht existieren.
Wenn name nicht angegeben, dann wird nutzer nach namen geprompted.

> $ duck new <name>

#### Optionale Flags:
| Name | Beschreibung |
-------- | --------
| `--lib` | Erzeugt das Projekt, sodass es direkt als Library konfiguriert ist. |

### dargo build

Parsed die dargo.toml im aktuellen Directory.
Installiert alle benoetigten Dependencies.
Compiled das Projekt.
Wenn keine Binary angegeben, dann werden alle kompiliert.
Ansonsten nur die angegebene

> $ duck build [\<bin\>]

#### Optionale Flags:
| Name | Beschreibung | Default |
-------- | -------- | -------
|

### dargo run

Parsed die dargo.toml im aktuellen Directory.
Installiert alle benoetigten Dependencies.
Compiled das Projekt.

TODO

> $ duck run <bin>

#### Optionale Flags:
| Name | Beschreibung | Default |
-------- | -------- | -------
|

### duck compile
Kompiliert die gegebene Duck File

> $ duck compile <file.duck>

#### Optionale Flags:
| Name | Beschreibung | Default
-------- | -------- | ------
|--output <file_name>, -o <file_name>| Name fuer die ausgegebene binary | duck_out|
>>>>>>> b92f66fc
<|MERGE_RESOLUTION|>--- conflicted
+++ resolved
@@ -12,65 +12,4 @@
 cargo install --path .
 ```
 
-This will install dargo onto your system.
-
-Continue with:
-
-<<<<<<< HEAD
-```sh
-dargo --help
-```
-=======
-### duck new
-
-Erstellt ein Directory mit dem gegebenen Namen.
-Directory darf nicht existieren.
-Wenn name nicht angegeben, dann wird nutzer nach namen geprompted.
-
-> $ duck new <name>
-
-#### Optionale Flags:
-| Name | Beschreibung |
--------- | --------
-| `--lib` | Erzeugt das Projekt, sodass es direkt als Library konfiguriert ist. |
-
-### dargo build
-
-Parsed die dargo.toml im aktuellen Directory.
-Installiert alle benoetigten Dependencies.
-Compiled das Projekt.
-Wenn keine Binary angegeben, dann werden alle kompiliert.
-Ansonsten nur die angegebene
-
-> $ duck build [\<bin\>]
-
-#### Optionale Flags:
-| Name | Beschreibung | Default |
--------- | -------- | -------
-|
-
-### dargo run
-
-Parsed die dargo.toml im aktuellen Directory.
-Installiert alle benoetigten Dependencies.
-Compiled das Projekt.
-
-TODO
-
-> $ duck run <bin>
-
-#### Optionale Flags:
-| Name | Beschreibung | Default |
--------- | -------- | -------
-|
-
-### duck compile
-Kompiliert die gegebene Duck File
-
-> $ duck compile <file.duck>
-
-#### Optionale Flags:
-| Name | Beschreibung | Default
--------- | -------- | ------
-|--output <file_name>, -o <file_name>| Name fuer die ausgegebene binary | duck_out|
->>>>>>> b92f66fc
+This will install dargo onto your system.