--- conflicted
+++ resolved
@@ -11,14 +11,11 @@
     StringLiteral(String),
     IntLiteral(i64),
     BoolLiteral(bool),
-<<<<<<< HEAD
     CharLiteral(char),
     FloatLiteral(f64),
     If,
     Else,
-=======
     Let,
->>>>>>> 2e13b769
 }
 
 pub type Spanned<T> = (T, SimpleSpan);
@@ -41,20 +38,7 @@
     let r#char = char_lexer();
     let num = num_literal();
 
-<<<<<<< HEAD
-    let token = ty.or(duck).or(r#if).or(r#else).or(function_keyword).or(r#bool).or(ident).or(ctrl).or(string).or(num).or(r#char);
-=======
-    let token = ty
-        .or(duck)
-        .or(let_keyword)
-        .or(function_keyword)
-        .or(return_keyword)
-        .or(r#bool)
-        .or(ident)
-        .or(ctrl)
-        .or(string)
-        .or(int);
->>>>>>> 2e13b769
+    let token = ty.or(duck).or(let_keyword).or(r#if).or(r#else).or(function_keyword).or(return_keyword).or(r#bool).or(ident).or(ctrl).or(string).or(num).or(r#char);
 
     token.padded()
         .repeated()
@@ -167,7 +151,6 @@
             ("2003", vec![Token::IntLiteral(2003)]),
             ("true", vec![Token::BoolLiteral(true)]),
             ("false", vec![Token::BoolLiteral(false)]),
-<<<<<<< HEAD
             ("if (true) {}", vec![
                 Token::If,
                 Token::ControlChar('('),
@@ -213,7 +196,6 @@
                 Token::CharLiteral('\n')
             ]),
             ("1.1", vec![Token::FloatLiteral(1.1)]),
-=======
             ("let x: {};", vec![
                 Token::Let,
                 Token::Ident("x".to_string()),
@@ -222,7 +204,6 @@
                 Token::ControlChar('}'),
                 Token::ControlChar(';'),
             ]),
->>>>>>> 2e13b769
         ];
 
         for (src, expected_tokens) in test_cases {
