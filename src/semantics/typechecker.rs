use std::{collections::HashMap, process};

use crate::parse::{
    function_parser::{FunctionDefintion, LambdaFunctionExpr}, source_file_parser::SourceFile, type_parser::{Duck, Struct, TypeExpr}, value_parser::ValueExpr
};

#[derive(Debug, Clone)]
pub struct TypeEnv {
    identifier_types: Vec<HashMap<String, TypeExpr>>,
    type_aliases: Vec<HashMap<String, TypeExpr>>,
}

impl Default for TypeEnv {
    fn default() -> Self {
        Self {
            identifier_types: vec![HashMap::new()],
            type_aliases: vec![HashMap::new()],
        }
    }
}

impl Default for TypeEnv {
    fn default() -> Self {
        Self {
            identifier_types: vec![HashMap::new()],
            type_aliases: HashMap::new()
        }
    }
}

impl TypeEnv {
    pub fn push_type_aliases(&mut self) {
        let cloned_hash_map = self.type_aliases.last().expect("Expect at least one env.").clone();
        self.type_aliases.push(cloned_hash_map);
    }

    pub fn pop_type_aliases(&mut self) {
        self.identifier_types.pop();
    }

    pub fn push_identifier_types(&mut self) {
        let cloned_hash_map = self.identifier_types.last().expect("Expect at least one env.").clone();
        self.identifier_types.push(cloned_hash_map);
    }

    pub fn pop_identifier_types(&mut self) {
        self.identifier_types.pop();
    }

    pub fn insert_identifier_type(&mut self, identifier: String, type_expr: TypeExpr) {
        self.identifier_types
            .last_mut()
            .expect("At least one env should exist. :(")
            .insert(identifier, type_expr);
    }

    pub fn get_identifier_type(&self, identifier: String) -> Option<TypeExpr> {
        let env = self
            .identifier_types
            .last()
            .expect("At least one env should exist. :(");

        if !env.contains_key(&identifier) {
            return None;
        }

        return env.get(&identifier).cloned();
    }

    pub fn insert_type_alias(&mut self, alias: String, type_expr: TypeExpr) {
         self.type_aliases
            .last_mut()
            .expect("At least one type aliases hashmap should exist. :(")
            .insert(alias, type_expr);
    }

    pub fn resolve_type_alias(&mut self, alias: String) -> TypeExpr {
        let type_aliases = self
            .type_aliases
            .last()
            .expect("At least one type aliases hashmap should exist. :(");

        type_aliases
            .get(&alias)
            .expect("Couldn't resolve type alias {alias}")
            .clone()
    }
}

pub fn typeresolve_source_file(source_file: &mut SourceFile, type_env: &mut TypeEnv) {
<<<<<<< HEAD
    type_env.push_type_aliases();

=======
>>>>>>> 5ad60c56
    source_file
        .type_definitions
        .iter()
        .for_each(|type_definition| type_env.insert_type_alias(type_definition.name.clone(), type_definition.type_expression.clone()));

    source_file
        .function_definitions
        .iter_mut()
        .for_each(|function_definition| typeresolve_function_definition(function_definition, type_env));

    type_env.pop_type_aliases();

    fn typeresolve_function_definition(function_definition: &mut FunctionDefintion, type_env: &mut TypeEnv) {
        let fn_type_expr = TypeExpr::Fun(
            function_definition.params
                .as_ref()
                .or(Some(&vec![]))
                .unwrap()
                .iter()
                .map(|(_, type_expr)| type_expr.clone())
                .collect::<Vec<_>>(),
            function_definition.return_type.as_ref().map(|x| Box::new(x.clone()))
        );

        type_env.insert_identifier_type(function_definition.name.clone(), fn_type_expr);
        type_env.push_identifier_types();

        typeresolve_value_expr(&mut function_definition.value_expr, type_env);
    }

    fn typeresolve_value_expr(value_expr: &mut ValueExpr, type_env: &mut TypeEnv) {
        match value_expr {
            ValueExpr::InlineGo(..) => {},
            ValueExpr::Lambda(..) => todo!("lambda expressions"),
            ValueExpr::FunctionCall { target, params } => {
                typeresolve_value_expr(target, type_env);
                params.iter_mut().for_each(|param| typeresolve_value_expr(param, type_env));
            },
            ValueExpr::Variable(identifier, type_expr_opt) => {
                let type_expr = type_env.get_identifier_type(identifier.clone())
                    .expect("Couldn't resolve type of identifier {identifier}");

                *type_expr_opt = Some(type_expr)
            },
            ValueExpr::If { condition, then, r#else } => {
                typeresolve_value_expr(condition, type_env);

                type_env.push_identifier_types();
                typeresolve_value_expr(then, type_env);
                type_env.pop_identifier_types();

                typeresolve_value_expr(r#else, type_env);
            },
            ValueExpr::While { condition, body } => {
                typeresolve_value_expr(condition, type_env);
                type_env.push_identifier_types();
                typeresolve_value_expr(body, type_env);
                type_env.pop_identifier_types();
            },
            ValueExpr::Tuple(value_exprs) => value_exprs.iter_mut().for_each(|value_expr| typeresolve_value_expr(value_expr, type_env)),
            ValueExpr::Block(value_exprs) => {
                type_env.push_identifier_types();
                value_exprs.iter_mut().for_each(|value_expr| typeresolve_value_expr(value_expr, type_env));
                type_env.pop_identifier_types();
            },
            ValueExpr::Duck(items) => items.iter_mut().for_each(|(_, value_expr)| typeresolve_value_expr(value_expr, type_env)),
            ValueExpr::Struct(items) => items.iter_mut().for_each(|(_, value_expr)| typeresolve_value_expr(value_expr, type_env)),
            ValueExpr::FieldAccess { target_obj, .. } => {
                typeresolve_value_expr(target_obj, type_env);
            },
            ValueExpr::Return(Some(value_expr)) => typeresolve_value_expr(value_expr, type_env),
            ValueExpr::VarAssign(assignment) => {
                typeresolve_value_expr(&mut assignment.value_expr, type_env);
            },
            ValueExpr::VarDecl(declaration) => {
                type_env.insert_identifier_type(declaration.name.clone(), declaration.type_expr.clone());
                if let Some(type_expr) = &mut declaration.initializer {
                    typeresolve_value_expr(type_expr, type_env);
                }
            },
            ValueExpr::Add(lhs, rhs) => {
                typeresolve_value_expr(lhs, type_env);
                typeresolve_value_expr(rhs, type_env);
            },
            ValueExpr::Mul(lhs, rhs) => {
                typeresolve_value_expr(lhs, type_env);
                typeresolve_value_expr(rhs, type_env);
            },
            ValueExpr::Equals(lhs, rhs) => {
                typeresolve_value_expr(lhs, type_env);
                typeresolve_value_expr(rhs, type_env);
            },
            ValueExpr::BoolNegate(value_expr) => {
                typeresolve_value_expr(value_expr, type_env);
            },
            ValueExpr::Int(_)
            | ValueExpr::String(_)
            | ValueExpr::Bool(_)
            | ValueExpr::Float(_)
            | ValueExpr::Char(_)
            | ValueExpr::Break
            | ValueExpr::Return(None)
            | ValueExpr::Continue => {},
        }
    }
}

impl TypeExpr {
    fn to_go_type_str(&self, type_env: &TypeEnv) -> String {
        return match self {
            TypeExpr::Any => "interface{}".to_string(),
            TypeExpr::Bool => "bool".to_string(),
            TypeExpr::Int => "int".to_string(),
            TypeExpr::Float => "float32".to_string(),
            TypeExpr::Char => "rune".to_string(),
            TypeExpr::String => "string".to_string(),
            TypeExpr::Go(identifier) => identifier.clone(),
            TypeExpr::TypeName(name) => (&type_env.resolve_type_alias(name.clone())).to_go_type_str(type_env),
            TypeExpr::Fun(param_types, return_type) => format!(
                "func({}) {}",
                param_types
                    .iter()
                    .map(|type_expr| type_expr.to_go_type_str(type_env))
                    .collect::<Vec<_>>()
                    .join(","),
                return_type.map_or("".to_string(), |return_type| return_type.to_go_type_str(type_env))
            ),
            TypeExpr::Struct(r#struct) => format!(
                "Struct{}",
                r#struct
                    .fields
                    .iter()
                    .map(|(field_name, type_expr)| format!(
                        "{field_name}_{}",
                        (*type_expr).to_go_type_str(type_env)
                    ))
                    .collect::<Vec<_>>()
                    .join("_")
            ),
            TypeExpr::Duck(duck) => {
                let mut fields = duck.fields.clone();
                fields.sort_by_key(|(field_name, _)| field_name.clone());

                format!(
                    "Duck{}",
                    fields
                        .iter()
                        .map(|(field_name, type_expr)| format!(
                            "{field_name}_{}",
                            type_expr.to_go_type_str(type_env)
                        ))
                        .collect::<Vec<_>>()
                        .join("_")
                )
            }
            TypeExpr::Tuple(fields) => {
                format!(
                    "Tuple{}",
                    fields
                        .iter()
                        .map(|type_expr| format!("{}", type_expr.to_go_type_str(type_env)))
                        .collect::<Vec<_>>()
                        .join("_")
                )
            }
            TypeExpr::Or(_variants) => todo!("implement variants"),
        };
    }

    pub fn from_value_expr(value_expr: &ValueExpr, type_env: &TypeEnv) -> TypeExpr {
        return match value_expr {
            ValueExpr::Lambda(lambda_expr) => TypeExpr::Fun(
                lambda_expr.params.iter().map(|(_, type_expr)| type_expr.clone()).collect(),
                lambda_expr.return_type.map(|i| Box::new(i)),
            ),
            ValueExpr::InlineGo(..) => todo!("type for inline go"),
            ValueExpr::Int(..) => TypeExpr::Int,
            ValueExpr::Bool(..) => TypeExpr::Bool,
            ValueExpr::Char(..) => TypeExpr::Char,
            ValueExpr::Float(..) => TypeExpr::Float,
            ValueExpr::String(..) => TypeExpr::String,
            ValueExpr::Break => TypeExpr::Tuple(vec![]),
            ValueExpr::Continue => TypeExpr::Tuple(vec![]),
            ValueExpr::Return(Some(value_expr)) => TypeExpr::from_value_expr(value_expr, type_env),
            ValueExpr::Return(None) => TypeExpr::Any, // TODO return never !
            ValueExpr::VarAssign(..) => TypeExpr::Tuple(vec![]),
            ValueExpr::VarDecl(..) => TypeExpr::Tuple(vec![]),
            ValueExpr::Struct(fields) => {
                let types = fields
                    .into_iter()
                    .map(|(field_name, value_expr)| {
                        (
                            field_name.to_string(),
                            TypeExpr::from_value_expr(value_expr),
                        )
                    })
                    .collect::<Vec<(String, TypeExpr)>>();

                TypeExpr::Struct(Struct { fields: types })
            }
            ValueExpr::Tuple(fields) => {
                let types = fields
                    .into_iter()
                    .map(|value_expr| TypeExpr::from_value_expr(value_expr))
                    .collect::<Vec<TypeExpr>>();

                TypeExpr::Tuple(types)
            }
            ValueExpr::Duck(fields) => {
                let types = fields
                    .into_iter()
                    .map(|(field_name, value_expr)| {
                        (
                            field_name.to_string(),
                            TypeExpr::from_value_expr(value_expr),
                        )
                    })
                    .collect::<Vec<(String, TypeExpr)>>();

                TypeExpr::Duck(Duck { fields: types })
            }
            ValueExpr::Add(left, right) => {
                let left_type_expr: TypeExpr = TypeExpr::from_value_expr(left);
                let right_type_expr: TypeExpr = TypeExpr::from_value_expr(right);

                require(
                    left_type_expr.is_number(),
                    format!(
                        "Addition '+' is only allowed for numbers. You've used {} + {}.",
                        left_type_expr.to_go_type_str(type_env),
                        right_type_expr.to_go_type_str(type_env)
                    ),
                );
                check_type_compatability(&left_type_expr, &right_type_expr);

                left_type_expr
            }
            ValueExpr::Equals(left, right) => {
                let left_type_expr: TypeExpr = TypeExpr::from_value_expr(left);
                let right_type_expr: TypeExpr = TypeExpr::from_value_expr(right);

                check_type_compatability(&left_type_expr, &right_type_expr);

                left_type_expr
            }
            ValueExpr::Mul(left, right) => {
                let left_type_expr: TypeExpr = TypeExpr::from_value_expr(left);
                let right_type_expr: TypeExpr = TypeExpr::from_value_expr(right);

                require(
                    left_type_expr.is_number(),
                    format!(
                        "Multiplication '*' is only allowed for numbers. You've used {} + {}.",
                        left_type_expr.to_go_type_str(),
                        right_type_expr.to_go_type_str()
                    ),
                );
                check_type_compatability(&left_type_expr, &right_type_expr);

                left_type_expr
            }
            ValueExpr::FunctionCall {..} => {
                todo!("Return Type of Function");
            }
            ValueExpr::Block(value_exprs) => TypeExpr::from(
                value_exprs
                    .last()
                    .map(|value_expr| TypeExpr::from_value_expr(value_expr))
                    .expect("Block Expressions must be at least one expression long."),
            ),
            ValueExpr::Variable(.., type_expr) => type_expr.as_ref().expect("Expected type but didn't get one").clone(),
            ValueExpr::BoolNegate(bool_expr) => {
                check_type_compatability(&TypeExpr::from_value_expr(bool_expr), &TypeExpr::Bool);
                TypeExpr::Bool
            }
            ValueExpr::If {
                condition,
                then,
                r#else,
            } => {
                let condition_type_expr = TypeExpr::from_value_expr(condition);
                check_type_compatability(&condition_type_expr, &TypeExpr::Bool);

                let _then_type_expr = TypeExpr::from_value_expr(then);
                let _else_type_expr = TypeExpr::from_value_expr(r#else);

                // let x: TypeExpression = combine_types(vec![else_type_expr, then]);

                todo!("combine then and else, then return combined type");
            }
            ValueExpr::FieldAccess {
                target_obj,
                field_name,
            } => {
                let target_obj_type_expr = TypeExpr::from_value_expr(target_obj);
                require(
                    target_obj_type_expr.is_object_like(),
                    format!(
                        "the target of a field access must be of type duck, struct or tuple. Got {}",
                        target_obj_type_expr.to_go_type_str()
                    ),
                );
                require(
                    target_obj_type_expr.has_field_by_name(field_name.clone()),
                    format!(
                        "{} doesn't have a field with name {}",
                        target_obj_type_expr.to_go_type_str(),
                        field_name
                    ),
                );

                let target_field_type_expr =
                    target_obj_type_expr.typeof_field(field_name.to_string());

                target_field_type_expr
            }
            ValueExpr::While { condition, body } => {
                let condition_type_expr = TypeExpr::from_value_expr(condition);
                check_type_compatability(&condition_type_expr, &TypeExpr::Bool);

                let _body_type_expr = TypeExpr::from_value_expr(body);

                return TypeExpr::Tuple(vec![]);
            }
        };
    }

    fn is_object_like(&self) -> bool {
        match self {
            Self::Tuple(..) | Self::Duck(..) | Self::Struct(..) => true,
            _ => false,
        }
    }

    #[allow(dead_code)]
    fn has_field(&self, field: (String, TypeExpr)) -> bool {
        match self {
            Self::Tuple(..) => todo!("Waiting for field access to have numbers available."),
            Self::Struct(r#struct) => r#struct
                .fields
                .iter()
                .any(|struct_field| *struct_field == field),
            Self::Duck(duck) => duck
                .fields
                .iter()
                .any(|struct_field| *struct_field == field),
            _ => false,
        }
    }

    fn has_field_by_name(&self, name: String) -> bool {
        match self {
            Self::Tuple(..) => todo!("Waiting for field access to have numbers available."),
            Self::Struct(r#struct) => r#struct
                .fields
                .iter()
                .any(|struct_field| *struct_field.0 == name),
            Self::Duck(duck) => duck
                .fields
                .iter()
                .any(|struct_field| *struct_field.0 == name),
            _ => false,
        }
    }

    fn typeof_field(&self, field_name: String) -> TypeExpr {
        match self {
            Self::Tuple(..) => todo!("Waiting for field access to have numbers available."),
            Self::Struct(r#struct) => r#struct
                .fields
                .iter()
                .find(|struct_field| *struct_field.0 == field_name)
                .expect("Tried to access field that doesn't exist")
                .1
                .clone(),
            Self::Duck(duck) => duck
                .fields
                .iter()
                .find(|struct_field| *struct_field.0 == field_name)
                .expect("Tried to access field that doesn't exist")
                .1
                .clone(),
            _ => panic!("Tried to access field on non object-like type."),
        }
    }

    fn is_number(&self) -> bool {
        return *self == TypeExpr::Int || *self == TypeExpr::Float;
    }
}

fn require(condition: bool, fail_message: String) {
    if !condition {
        println!("TypeError: {}", fail_message);
        process::exit(2);
    }
}

fn check_type_compatability(one: &TypeExpr, two: &TypeExpr) {
    if one.is_number() {
        if !two.is_number() {
            println!(
                "Types {} and {} are not compatible.",
                one.to_go_type_str(),
                two.clone().to_go_type_str()
            );
            process::exit(2);
        }

        return;
    }

    if *one != *two {
        println!(
            "Types {} and {} are not compatible.",
            one.to_go_type_str(),
            two.to_go_type_str()
        );
        process::exit(2);
    }
}

#[cfg(test)]
mod test {
    use crate::parse::{lexer::lexer, value_parser::value_expr_parser};
    use chumsky::prelude::*;

    use super::*;

    #[test]
    fn test_typechecking() {
        let src_and_expected_type_vec = vec![
            ("4 + 4", TypeExpr::Int),
            ("\"Hallo\"", TypeExpr::String),
            (
                "{ x: \"hallo\", }",
                TypeExpr::Duck(Duck {
                    fields: vec![("x".to_string(), TypeExpr::String)],
                }),
            ),
            ("0.5", TypeExpr::Float),
            ("0.1 + 0.4", TypeExpr::Float),
            ("0 + 0.4", TypeExpr::Int),
            ("0.4 + 0", TypeExpr::Float),
            (
                "(0, 2)",
                TypeExpr::Tuple(vec![TypeExpr::Int, TypeExpr::Int]),
            ),
            (
                "(0, 2 + 2)",
                TypeExpr::Tuple(vec![TypeExpr::Int, TypeExpr::Int]),
            ),
            (
                "(0, (2 + 2, 5))",
                TypeExpr::Tuple(vec![
                    TypeExpr::Int,
                    TypeExpr::Tuple(vec![TypeExpr::Int, TypeExpr::Int]),
                ]),
            ),
            (
                "(0, (\"Hallo, Welt\", 5))",
                TypeExpr::Tuple(vec![
                    TypeExpr::Int,
                    TypeExpr::Tuple(vec![TypeExpr::String, TypeExpr::Int]),
                ]),
            ),
            ("{ 5 }", TypeExpr::Int),
            ("{ let x: Int = 5; 5 }", TypeExpr::Int),
            ("{ let x: Int = 5; x }", TypeExpr::Int),
            ("{ let x: Int = 5; x * x }", TypeExpr::Int),
        ];

        for (src, expected_type_expr) in src_and_expected_type_vec {
            println!("lexing {src}");
            let lexer_parse_result = lexer().parse(src);
            assert_eq!(lexer_parse_result.has_errors(), false);
            assert_eq!(lexer_parse_result.has_output(), true);

            let Some(tokens) = lexer_parse_result.into_output() else {
                unreachable!()
            };

            println!("typedef_parsing {src}");
            let value_expr_parse_result = value_expr_parser().parse(tokens.as_slice());
            assert_eq!(value_expr_parse_result.has_errors(), false);
            assert_eq!(value_expr_parse_result.has_output(), true);

            let value_expr = value_expr_parse_result.into_output().unwrap();
            let mut source_file = SourceFile {
                function_definitions: vec![FunctionDefintion { name: "main".to_string(), params: None, return_type: None, value_expr: value_expr }],
                ..Default::default()
            };

<<<<<<< HEAD
            typeresolve_source_file(&mut source_file, type_env);
=======
            let mut type_env = TypeEnv::default();
            typeresolve_source_file(&mut source_file, &mut type_env);
>>>>>>> 5ad60c56

            let type_expr = TypeExpr::from_value_expr(&source_file.function_definitions.get(0).unwrap().value_expr);
            assert_eq!(type_expr, expected_type_expr);
        }
    }
}<|MERGE_RESOLUTION|>--- conflicted
+++ resolved
@@ -88,11 +88,8 @@
 }
 
 pub fn typeresolve_source_file(source_file: &mut SourceFile, type_env: &mut TypeEnv) {
-<<<<<<< HEAD
     type_env.push_type_aliases();
 
-=======
->>>>>>> 5ad60c56
     source_file
         .type_definitions
         .iter()
@@ -586,12 +583,8 @@
                 ..Default::default()
             };
 
-<<<<<<< HEAD
-            typeresolve_source_file(&mut source_file, type_env);
-=======
             let mut type_env = TypeEnv::default();
             typeresolve_source_file(&mut source_file, &mut type_env);
->>>>>>> 5ad60c56
 
             let type_expr = TypeExpr::from_value_expr(&source_file.function_definitions.get(0).unwrap().value_expr);
             assert_eq!(type_expr, expected_type_expr);
