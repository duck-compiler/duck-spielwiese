--- conflicted
+++ resolved
@@ -1,15 +1,7 @@
 use std::{collections::HashMap, process};
 
 use crate::parse::{
-<<<<<<< HEAD
     failure, function_parser::FunctionDefintion, source_file_parser::SourceFile, type_parser::{Duck, Field, Struct, TypeExpr}, value_parser::{empty_range, ValueExpr}, Spanned, SS
-=======
-     SS, Spanned, failure,
-    function_parser::FunctionDefintion,
-    source_file_parser::SourceFile,
-    type_parser::{Duck, Field, Struct, TypeExpr},
-    value_parser::ValueExpr,
->>>>>>> 528afb97
 };
 
 #[derive(Debug, Clone)]
@@ -896,16 +888,12 @@
         type_env: &mut TypeEnv,
     ) {
         match value_expr {
-<<<<<<< HEAD
             ValueExpr::Array(_, exprs) => {
                 for expr in exprs {
                     flatten_returns(&expr.0, return_types_found, type_env);
                 }
             }
             ValueExpr::FunctionCall {..}
-=======
-            ValueExpr::FunctionCall { .. }
->>>>>>> 528afb97
             | ValueExpr::Int(..)
             | ValueExpr::InlineGo(..)
             | ValueExpr::String(..)
@@ -919,18 +907,9 @@
             | ValueExpr::Struct(..)
             | ValueExpr::FieldAccess { .. }
             | ValueExpr::Lambda(..)
-<<<<<<< HEAD
             | ValueExpr::Variable(..)
             | ValueExpr::ArrayAccess(..) => {}
             ValueExpr::If { condition, then, r#else } => {
-=======
-            | ValueExpr::Variable(..) => {}
-            ValueExpr::If {
-                condition,
-                then,
-                r#else,
-            } => {
->>>>>>> 528afb97
                 flatten_returns(&condition.as_ref().0, return_types_found, type_env);
                 flatten_returns(&then.as_ref().0, return_types_found, type_env);
                 r#else.as_ref().inspect(|r#else| {
